--- conflicted
+++ resolved
@@ -91,13 +91,9 @@
 - msgpack-c 1.2+, used for data serialization.
 - GnuTLS 3.3+, used for cryptographic operations.
 - Nettle 2.4+, a GnuTLS dependency for crypto.
-<<<<<<< HEAD
-- Build tested with GCC 5.4+ (GNU/Linux, Android, Windows with MinGW), Clang/LLVM (Linux, macOS).
-=======
 - (optional) restbed used for the REST API. commit fb84213e170bc171fecd825a8e47ed9f881a12cd (https://github.com/AmarOk1412/restbed/tree/async_read_until)
 - (optional) jsoncpp 1.7.4-3+, used for the REST API.
-- Build tested with GCC 4.8+ (GNU/Linux, Android, Windows with MinGW), Clang/LLVM (Linux, macOS).
->>>>>>> 80ee2567
+- Build tested with GCC 5.2+ (GNU/Linux, Android, Windows with MinGW), Clang/LLVM (Linux, macOS).
 - Build tested with Microsoft Visual Studio 2015
 
 ## Contact
